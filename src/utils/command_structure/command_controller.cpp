--- conflicted
+++ resolved
@@ -13,13 +13,8 @@
 /**
  * Adds a command to the queue
  * @param cmd the AutoCommand we want to add to our list
-<<<<<<< HEAD
- * @param timeout_seconds the number of seconds we will let the command run for. If it exceeds this, we cancel it and
- * run on_timeout
-=======
  * @param timeout_seconds the number of seconds we will let the command run for.
  * If it exceeds this, we cancel it and run on_timeout
->>>>>>> 13ff178f
  */
 void CommandController::add(AutoCommand *cmd, double timeout_seconds) {
   cmd->timeout_seconds = timeout_seconds;
@@ -82,14 +77,8 @@
     command_queue.pop();
     command_timed_out = false;
 
-<<<<<<< HEAD
     // printf("Beginning Command %d : timeout = %.2f : at time = %.1f seconds\n", command_count,
     // next_cmd->timeout_seconds, tmr.time(vex::seconds)); fflush(stdout);
-=======
-    // printf("Beginning Command %d : timeout = %.2f : at time = %.1f
-    // seconds\n", command_count, next_cmd->timeout_seconds,
-    // tmr.time(vex::seconds)); fflush(stdout);
->>>>>>> 13ff178f
 
     vex::timer timeout_timer;
     timeout_timer.reset();
@@ -100,16 +89,9 @@
 
     // run the current command until it returns true or we timeout
     while (!next_cmd->run()) {
-<<<<<<< HEAD
       vexDelay(5);
 
       if (!doTimeout) {
-=======
-
-      if (!doTimeout) {
-        vexDelay(20);
-
->>>>>>> 13ff178f
         continue;
       }
 
@@ -124,10 +106,7 @@
       vexDelay(20);
     }
     if (should_cancel()) {
-<<<<<<< HEAD
-=======
       printf("Cancelling");
->>>>>>> 13ff178f
       break;
     }
 
