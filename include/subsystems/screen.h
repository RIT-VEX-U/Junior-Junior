#pragma once
#include "../core/include/subsystems/odometry/odometry_base.h"
#include "../core/include/utils/controls/pid.h"
#include "../core/include/utils/controls/pidff.h"
#include "../core/include/utils/graph_drawer.h"
#include "vex.h"
#include <cassert>
#include <functional>
#include <map>
#include <vector>

namespace screen {
/// @brief Widget that does something when you tap it. The function is only called once when you first tap it
class ButtonWidget {
public:
  /// @brief Create a Button widget
  /// @param onpress the function to be called when the button is tapped
  /// @param rect the area the button should take up on the screen
  /// @param name the label put on the button
  ButtonWidget(std::function<void(void)> onpress, Rect rect, std::string name)
      : onpress(onpress), rect(rect), name(name) {}
  /// @brief Create a Button widget
  /// @param onpress the function to be called when the button is tapped
  /// @param rect the area the button should take up on the screen
  /// @param name the label put on the button
  ButtonWidget(void (*onpress)(), Rect rect, std::string name) : onpress(onpress), rect(rect), name(name) {}

  /// @brief responds to user input
  /// @param was_pressed if the screen is pressed
  /// @param x x position if the screen was pressed
  /// @param y y position if the screen was pressed
  /// @return true if the button was pressed
  bool update(bool was_pressed, int x, int y);
  /// @brief draws the button to the screen
  void draw(vex::brain::lcd &, bool first_draw, unsigned int frame_number);

private:
  std::function<void(void)> onpress;
  Rect rect;
  std::string name = "";
  bool was_pressed_last = false;
};

/// @brief Widget that updates a double value. Updates by reference so watch out for race conditions cuz the screen
/// stuff lives on another thread
class SliderWidget {
public:
  /// @brief Creates a slider widget
  /// @param val reference to the value to modify
  /// @param low minimum value to go to
  /// @param high maximum value to go to
  /// @param rect rect to draw it
  /// @param name name of the value
  SliderWidget(double &val, double low, double high, Rect rect, std::string name)
      : value(val), low(low), high(high), rect(rect), name(name) {}

  /// @brief responds to user input
  /// @param was_pressed if the screen is pressed
  /// @param x x position if the screen was pressed
  /// @param y y position if the screen was pressed
  /// @return true if the value updated
  bool update(bool was_pressed, int x, int y);
  /// @brief @ref Page::draws the slide to the screen
  void draw(vex::brain::lcd &, bool first_draw, unsigned int frame_number);

private:
  double &value;

  double low;
  double high;

  Rect rect;
  std::string name = "";
};

struct WidgetConfig;

struct SliderConfig {
  double &val;
  double low;
  double high;
};
struct ButtonConfig {
  std::function<void()> onclick;
};
struct CheckboxConfig {
  std::function<void(bool)> onupdate;
};
struct LabelConfig {
  std::string label;
};

struct TextConfig {
  std::function<std::string()> text;
};
struct SizedWidget {
  int size;
  WidgetConfig &widget;
};
struct WidgetConfig {
  enum Type {
    Col,
    Row,
    Slider,
    Button,
    Checkbox,
    Label,
    Text,
    Graph,
  };
  Type type;
  union {
    std::vector<SizedWidget> widgets;
    SliderConfig slider;
    ButtonConfig button;
    CheckboxConfig checkbox;
    LabelConfig label;
    TextConfig text;
    GraphDrawer *graph;
  } config;
};

class Page;
/// @brief Page describes one part of the screen slideshow
class Page {
public:
  /**
   * @brief collect data, respond to screen input, do fast things (runs at
   * 50hz even if you're not focused on this Page (only drawn page gets
   * touch updates))
   * @param was_pressed true if the screen has been pressed
   * @param x x position of screen press (if the screen was pressed)
   * @param y y position of screen press (if the screen was pressed)
   */
  virtual void update(bool was_pressed, int x, int y);
  /**
   * @brief draw stored data to the screen (runs at 10 hz and only runs if
   * this page is in front)
   * @param first_draw true if we just switched to this page
   * @param frame_number frame of drawing we are on (basically an animation
   * tick)
   */
  virtual void draw(vex::brain::lcd &screen, bool first_draw, unsigned int frame_number);
};

struct ScreenRect {
  uint32_t x1;
  uint32_t y1;
  uint32_t x2;
  uint32_t y2;
};
void draw_widget(WidgetConfig &widget, ScreenRect rect);

class WidgetPage : public Page {
public:
  WidgetPage(WidgetConfig &cfg) : base_widget(cfg) {}
  void update(bool was_pressed, int x, int y) override;

  void draw(vex::brain::lcd &, bool first_draw, unsigned int frame_number) override {
    draw_widget(base_widget, {.x1 = 20, .y1 = 0, .x2 = 440, .y2 = 240});
  }

private:
  WidgetConfig &base_widget;
};

/**
 * @brief Start the screen background task. Once you start this, no need to draw to the screen manually elsewhere
 * @param screen reference to the vex screen
 * @param pages drawing pages
 * @param first_page optional, which page to start the program at. by default 0
 */
void start_screen(vex::brain::lcd &screen, std::vector<Page *> pages, int first_page = 0);

void next_page();
void prev_page();
<<<<<<< HEAD
=======
void goto_page(size_t page);
>>>>>>> 13ff178f

/// @brief stops the screen. If you have a drive team that hates fun call this at the start of opcontrol
void stop_screen();

/// @brief  type of function needed for update
using update_func_t = std::function<void(bool, int, int)>;

/// @brief  type of function needed for draw
using draw_func_t = std::function<void(vex::brain::lcd &screen, bool, unsigned int)>;

/// @brief Draws motor stats and battery stats to the screen
class StatsPage : public Page {
public:
  /// @brief Creates a stats page
  /// @param motors a map of string to motor that we want to draw on this page
  StatsPage(std::map<std::string, vex::motor &> motors);
  /// @brief @see Page#update
  void update(bool was_pressed, int x, int y) override;
  /// @brief @see Page#draw
  void draw(vex::brain::lcd &, bool first_draw, unsigned int frame_number) override;

private:
  void draw_motor_stats(const std::string &name, vex::motor &mot, unsigned int frame, int x, int y,
                        vex::brain::lcd &scr);

  std::map<std::string, vex::motor &> motors;
  static const int y_start = 0;
  static const int per_column = 4;
  static const int row_height = 20;
  static const int row_width = 200;
};

/**
 * @brief a page that shows odometry position and rotation and a map (if an sd card with the file is on)
 */
class OdometryPage : public Page {
public:
  /// @brief Create an odometry trail. Make sure odometry is initilized before now
  /// @param odom the odometry system to monitor
  /// @param robot_width the width (side to side) of the robot in inches. Used for visualization
  /// @param robot_height the robot_height (front to back) of the robot in inches. Used for visualization
  /// @param do_trail whether or not to calculate and draw the trail. Drawing and storing takes a very *slight* extra
  /// amount of processing power
  OdometryPage(OdometryBase &odom, double robot_width, double robot_height, bool do_trail);
  /// @brief @see Page#update
  void update(bool was_pressed, int x, int y) override;
  /// @brief @see Page#draw
  void draw(vex::brain::lcd &, bool first_draw, unsigned int frame_number) override;

private:
  static const int path_len = 40;
  static constexpr char const *field_filename = "vex_field_240p.png";

  OdometryBase &odom;
  double robot_width;
  double robot_height;
  uint8_t *buf = nullptr;
  int buf_size = 0;
  pose_t path[path_len];
  int path_index = 0;
  bool do_trail;
  GraphDrawer velocity_graph;
};

/// @brief Simple page that stores no internal data. the draw and update functions use only global data rather than
/// storing anything
class FunctionPage : public Page {
public:
  /// @brief Creates a function page
  /// @param update_f the function called every tick to respond to user input or do data collection
  /// @param draw_t the function called to draw to the screen
  FunctionPage(update_func_t update_f, draw_func_t draw_t);
  /// @brief @see Page#update
  void update(bool was_pressed, int x, int y) override;
  /// @brief @see Page#draw
  void draw(vex::brain::lcd &, bool first_draw, unsigned int frame_number) override;

private:
  update_func_t update_f;
  draw_func_t draw_f;
};

/// @brief PIDPage provides a way to tune a pid controller on the screen
class PIDPage : public Page {
public:
  /// @brief Create a PIDPage
  /// @param pid the pid controller we're changing
  /// @param name a name to recognize this pid controller if we've got multiple pid screens
  /// @param onchange a function that is called when a tuning parameter is changed. If you need to update stuff on that
  /// change register a handler here
  PIDPage(
      PID &pid, std::string name, std::function<void(void)> onchange = []() {});
  PIDPage(
      PIDFF &pidff, std::string name, std::function<void(void)> onchange = []() {});

  /// @brief @see Page#update
  void update(bool was_pressed, int x, int y) override;
  /// @brief @see Page#draw
  void draw(vex::brain::lcd &, bool first_draw, unsigned int frame_number) override;

private:
  /// @brief reset d
  void zero_d_f() { cfg.d = 0; }
  /// @brief reset i
  void zero_i_f() { cfg.i = 0; }

  PID::pid_config_t &cfg;
  PID &pid;
  const std::string name;
  std::function<void(void)> onchange;

  SliderWidget p_slider;
  SliderWidget i_slider;
  SliderWidget d_slider;
  ButtonWidget zero_i;
  ButtonWidget zero_d;

  GraphDrawer graph;
};

} // namespace screen<|MERGE_RESOLUTION|>--- conflicted
+++ resolved
@@ -174,10 +174,7 @@
 
 void next_page();
 void prev_page();
-<<<<<<< HEAD
-=======
 void goto_page(size_t page);
->>>>>>> 13ff178f
 
 /// @brief stops the screen. If you have a drive team that hates fun call this at the start of opcontrol
 void stop_screen();
